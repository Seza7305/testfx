--- conflicted
+++ resolved
@@ -15,12 +15,8 @@
     [TestMethod]
     [DynamicData(nameof(Data))]
     public void Test3(int a, int b)
-<<<<<<< HEAD
-        => Thread.Sleep(30_000);
-=======
     {
     }
->>>>>>> d86b7396
 
     public static IEnumerable<(int A, int B)> Data
     {
