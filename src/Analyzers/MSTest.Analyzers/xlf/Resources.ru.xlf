--- conflicted
+++ resolved
@@ -793,29 +793,17 @@
       </trans-unit>
       <trans-unit id="UseCooperativeCancellationForTimeoutDescription">
         <source>Using '[Timeout]' without explicitly setting 'CooperativeCancellation = true' is discouraged. In a future version, cooperative cancellation will become the default behavior. Set 'CooperativeCancellation = true' to opt into the recommended behavior and avoid breaking changes.</source>
-<<<<<<< HEAD
-        <target state="translated">Using '[Timeout]' without explicitly setting 'CooperativeCancellation = true' is discouraged. In a future version, cooperative cancellation will become the default behavior. Set 'CooperativeCancellation = true' to opt into the recommended behavior and avoid breaking changes.</target>
-=======
         <target state="translated">Использование "[Timeout]" без явной настройки "CooperativeCancellation = true" не рекомендуется. В будущей версии кооперативная отмена станет поведением по умолчанию. Настройте "CooperativeCancellation = true", чтобы согласиться с рекомендуемым поведением и избежать критических изменений.</target>
->>>>>>> ea6bb35f
         <note />
       </trans-unit>
       <trans-unit id="UseCooperativeCancellationForTimeoutMessageFormat">
         <source>Use 'CooperativeCancellation = true' with '[Timeout]' to enable cooperative cancellation behavior</source>
-<<<<<<< HEAD
-        <target state="translated">Use 'CooperativeCancellation = true' with '[Timeout]' to enable cooperative cancellation behavior</target>
-=======
         <target state="translated">Используйте "CooperativeCancellation = true" с "[Timeout]", чтобы включить поведение кооперативной отмены</target>
->>>>>>> ea6bb35f
         <note />
       </trans-unit>
       <trans-unit id="UseCooperativeCancellationForTimeoutTitle">
         <source>Use 'CooperativeCancellation = true' with '[Timeout]'</source>
-<<<<<<< HEAD
-        <target state="translated">Use 'CooperativeCancellation = true' with '[Timeout]'</target>
-=======
         <target state="translated">Использовать "CooperativeCancellation = true" с "[Timeout]"</target>
->>>>>>> ea6bb35f
         <note />
       </trans-unit>
       <trans-unit id="UseDeploymentItemWithTestMethodOrTestClassMessageFormat">
