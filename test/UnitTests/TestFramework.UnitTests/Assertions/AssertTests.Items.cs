--- conflicted
+++ resolved
@@ -136,8 +136,6 @@
         Verify(ex.Message == "Assert.ContainsSingle failed. Expected exactly one item to match the predicate but found 3 item(s). ");
     }
 
-<<<<<<< HEAD
-=======
     public void SinglePredicate_Message_WhenNoItemMatches_ShouldFail()
     {
         var collection = new List<int> { 1, 3, 5 };
@@ -152,7 +150,6 @@
         Verify(ex.Message == "Assert.ContainsSingle failed. Expected exactly one item to match the predicate but found 3 item(s). Too many even numbers: test");
     }
 
->>>>>>> bfd49ef4
     public void Any_WhenOneItem_ShouldPass()
     {
         var collection = new List<int> { 1 };
