--- conflicted
+++ resolved
@@ -64,11 +64,6 @@
 
   <ItemGroup>
     <PackageReference Include="Microsoft.TestPlatform.AdapterUtilities" />
-<<<<<<< HEAD
-    <PackageReference Include="System.Threading.Tasks.Extensions"
-                      Condition=" '$(TargetFramework)' == 'netstandard2.0' OR '$(TargetFramework)' == '$(NetFrameworkMinimum)' OR '$(TargetFramework)' == '$(UwpMinimum)' " />
-=======
->>>>>>> 2a9a353e
   </ItemGroup>
 
   <ItemGroup>
