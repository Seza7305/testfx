--- conflicted
+++ resolved
@@ -163,45 +163,6 @@
         Verify(_unitTestElement.DeploymentItems.SequenceEqual(testCase.GetPropertyValue(EngineConstants.DeploymentItemsProperty) as KeyValuePair<string, string>[]));
     }
 
-<<<<<<< HEAD
-=======
-    [Obsolete("Remove test case when enum entry is removed")]
-    public void ToTestCase_WhenStrategyIsLegacy_UsesDefaultTestCaseId()
-    {
-#pragma warning disable CA2263 // Prefer generic overload when type is known
-        foreach (DynamicDataType dataType in Enum.GetValues<DynamicDataType>())
-        {
-            var testCase = new UnitTestElement(new("MyMethod", "MyProduct.MyNamespace.MyClass", "MyAssembly", null, TestIdGenerationStrategy.Legacy) { DataType = dataType }).ToTestCase();
-            var expectedTestCase = new TestCase(testCase.FullyQualifiedName, testCase.ExecutorUri, testCase.Source);
-            Verify(expectedTestCase.Id == testCase.Id);
-            Verify(testCase.GetPropertyValue(EngineConstants.TestIdGenerationStrategyProperty)!.Equals((int)TestIdGenerationStrategy.Legacy));
-        }
-#pragma warning restore CA2263 // Prefer generic overload when type is known
-    }
-
-    [Obsolete("Remove test case when enum entry is removed")]
-    public void ToTestCase_WhenStrategyIsDisplayName_DoesNotUseDefaultTestCaseId()
-    {
-#pragma warning disable CA2263 // Prefer generic overload when type is known
-        foreach (DynamicDataType dataType in Enum.GetValues<DynamicDataType>())
-        {
-            var testCase = new UnitTestElement(new("MyMethod", "MyProduct.MyNamespace.MyClass", "MyAssembly", null, TestIdGenerationStrategy.DisplayName) { DataType = dataType }).ToTestCase();
-            var expectedTestCase = new TestCase(testCase.FullyQualifiedName, testCase.ExecutorUri, testCase.Source);
-            if (dataType == DynamicDataType.None)
-            {
-                Verify(expectedTestCase.Id == testCase.Id);
-            }
-            else
-            {
-                Verify(expectedTestCase.Id != testCase.Id);
-            }
-
-            Verify(testCase.GetPropertyValue(EngineConstants.TestIdGenerationStrategyProperty)!.Equals((int)TestIdGenerationStrategy.DisplayName));
-        }
-#pragma warning restore CA2263 // Prefer generic overload when type is known
-    }
-
->>>>>>> 97137bdc
     public void ToTestCase_WhenStrategyIsData_DoesNotUseDefaultTestCaseId()
     {
 #pragma warning disable CA2263 // Prefer generic overload when type is known
