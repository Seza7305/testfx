﻿<?xml version="1.0" encoding="utf-8"?>
<xliff xmlns="urn:oasis:names:tc:xliff:document:1.2" xmlns:xsi="http://www.w3.org/2001/XMLSchema-instance" version="1.2" xsi:schemaLocation="urn:oasis:names:tc:xliff:document:1.2 xliff-core-1.2-transitional.xsd">
  <file datatype="xml" source-language="en" target-language="ko" original="../Resources.resx">
    <body>
      <trans-unit id="AssemblyCleanupShouldBeValidDescription">
        <source>Methods marked with '[AssemblyCleanup]' should follow the following layout to be valid:
-it can't be declared on a generic class
-it should be 'public'
-it should be 'static'
-it should not be 'async void'
-it should not be a special method (finalizer, operator...).
-it should not be generic
-it should either not take any parameter, or take a single parameter of type 'TestContext'
-return type should be 'void', 'Task' or 'ValueTask'

The type declaring these methods should also respect the following rules:
-The type should be a class
-The class should be 'public' or 'internal' (if the test project is using the '[DiscoverInternals]' attribute)
-The class shouldn't be 'static'
-The class should be marked with '[TestClass]' (or a derived attribute)
-the class should not be generic.</source>
        <target state="translated">'[AssemblyCleanup]'으로 표시된 메서드가 유효하려면 다음 레이아웃을 따라야 합니다.
- 제네릭 형식에서 선언할 수 없습니다.
- 'public'이어야 합니다. 
- 'static'이어야 합니다.
- 'async void'가 아니어야 합니다.
- 특수 메서드(종료자, 연산자...)가 아니어야 합니다.
- 제네릭이 아니어야 합니다.
- 매개 변수를 사용하거나 'TestContext' 형식의 단일 매개 변수를 사용해서는 안 됩니다.
- 반환 형식은 'void', 'Task' 또는 'ValueTask'여야 합니다.

이러한 메서드를 선언하는 형식은 다음 규칙도 준수해야 합니다.
- 형식은 형식여야 합니다.
- 형식는 'public' 또는 'internal'이어야 합니다(테스트 프로젝트에서 '[DiscoverInternals]' 특성을 사용하는 경우).
- 형식는 'static'이 되어서는 안 됩니다.
- 형식는 '[TestClass]'(또는 파생 특성)로 표시되어야 합니다.
- 형식는 제네릭이 아니어야 합니다.</target>
        <note />
      </trans-unit>
      <trans-unit id="AssemblyCleanupShouldBeValidMessageFormat">
        <source>AssemblyCleanup method '{0}' signature is invalid</source>
        <target state="translated">AssemblyCleanup 메서드 '{0}' 시그니처가 잘못되었습니다.</target>
        <note />
      </trans-unit>
      <trans-unit id="AssemblyCleanupShouldBeValidTitle">
        <source>AssemblyCleanup methods should have valid layout</source>
        <target state="translated">AssemblyCleanup 메서드에는 올바른 레이아웃이 있어야 합니다.</target>
        <note />
      </trans-unit>
      <trans-unit id="AssemblyInitializeShouldBeValidDescription">
        <source>Methods marked with '[AssemblyInitialize]' should follow the following layout to be valid:
-it can't be declared on a generic class
-it should be 'public'
-it should be 'static'
-it should not be 'async void'
-it should not be a special method (finalizer, operator...).
-it should not be generic
-it should take one parameter of type 'TestContext'
-return type should be 'void', 'Task' or 'ValueTask'

The type declaring these methods should also respect the following rules:
-The type should be a class
-The class should be 'public' or 'internal' (if the test project is using the '[DiscoverInternals]' attribute)
-The class shouldn't be 'static'
-The class should be marked with '[TestClass]' (or a derived attribute)
-the class should not be generic.</source>
        <target state="translated">'[AssemblyInitialize]'로 표시된 메서드가 유효하려면 다음 레이아웃을 따라야 합니다.
-제네릭 형식에서 선언할 수 없습니다.
- 'public'이어야 합니다. 
- 'static'이어야 합니다.
- 'async void'가 아니어야 합니다.
- 특수 메서드(종료자, 연산자...)가 아니어야 합니다.
- 제네릭이 아니어야 합니다.
- 'TestContext' 형식의 매개 변수를 하나 사용해야 합니다.
- 반환 형식은 'void', 'Task' 또는 'ValueTask'여야 합니다.

이러한 메서드를 선언하는 형식은 다음 규칙도 준수해야 합니다.
-형식은 형식여야 합니다.
-형식는 'public' 또는 'internal'이어야 합니다(테스트 프로젝트에서 '[DiscoverInternals]' 특성을 사용하는 경우).
-형식는 'static'이 되어서는 안 됩니다.
-형식는 '[TestClass]'(또는 파생 특성)로 표시되어야 합니다.
-형식는 제네릭이 아니어야 합니다.</target>
        <note />
      </trans-unit>
      <trans-unit id="AssemblyInitializeShouldBeValidMessageFormat">
        <source>AssemblyInitialize method '{0}' signature is invalid</source>
        <target state="translated">AssemblyInitialize 메서드 '{0}' 시그니처가 잘못되었습니다.</target>
        <note />
      </trans-unit>
      <trans-unit id="AssemblyInitializeShouldBeValidTitle">
        <source>AssemblyInitialize methods should have valid layout</source>
        <target state="translated">AssemblyInitialize 메서드에는 유효한 레이아웃이 있어야 합니다.</target>
        <note />
      </trans-unit>
      <trans-unit id="AssertionArgsShouldAvoidConditionalAccessMessageFormat">
        <source>Prefer adding an additional assertion that checks for null</source>
        <target state="translated">null을 확인하는 추가 어설션을 추가하는 것이 좋습니다.</target>
        <note />
      </trans-unit>
      <trans-unit id="AssertionArgsShouldAvoidConditionalAccessTitle">
        <source>Avoid conditional access in assertions</source>
        <target state="translated">어설션에서 조건부 액세스 방지</target>
        <note />
      </trans-unit>
      <trans-unit id="AssertionArgsShouldBePassedInCorrectOrderDescription">
        <source>'Assert.AreEqual', 'Assert.AreNotEqual', 'Assert.AreSame' and 'Assert.AreNotSame' expects the expected value to be passed first and the actual value to be passed as second argument.</source>
        <target state="translated">'Assert.AreEqual', 'Assert.AreNotEqual', 'Assert.AreSame' 및 'Assert.AreNotSame'에는 필요한 값이 먼저 전달되고 실제 값이 두 번째 인수로 전달되어야 합니다.</target>
        <note />
      </trans-unit>
      <trans-unit id="AssertionArgsShouldBePassedInCorrectOrderMessageFormat">
        <source>Assertion arguments should be passed in the correct order. 'actual' and 'expected'/'notExpected' arguments have been swapped.</source>
        <target state="translated">어설션 인수는 올바른 순서로 전달되어야 합니다. 'actual' 및 'expected'/'notExpected' 인수가 바뀌었습니다.</target>
        <note />
      </trans-unit>
      <trans-unit id="AssertionArgsShouldBePassedInCorrectOrderTitle">
        <source>Assertion arguments should be passed in the correct order</source>
        <target state="translated">어설션 인수는 올바른 순서로 전달되어야 합니다.</target>
        <note />
      </trans-unit>
      <trans-unit id="AvoidAssertAreSameWithValueTypesDescription">
        <source>Use 'Assert.AreEqual'/'Assert.AreNotEqual' instead of 'Assert.AreSame'/'Assert.AreNotSame' when comparing value types. Passing a value type to 'Assert.AreSame'/'Assert.AreNotSame' will be boxed (creating a new object). Because 'Assert.AreSame'/'Assert.AreNotSame' does the comparison by reference, 'Assert.AreSame' will fail when boxing happens, and 'Assert.AreNotSame' will always pass.</source>
        <target state="translated">값 형식을 비교할 때 'Assert.AreSame'/'Assert.AreNotSame' 대신 'Assert.AreEqual'/'Assert.AreNotEqual'을 사용합니다. 값 형식을 'Assert.AreSame'/'Assert.AreNotSame'에 전달하면 boxed(새 개체 만들기)됩니다. 'Assert.AreSame'/'Assert.AreNotSame'은 참조로 비교하므로 boxing이 발생할 때 'Assert.AreSame'이 실패하고 'Assert.AreNotSame'이 항상 전달됩니다.</target>
        <note />
      </trans-unit>
      <trans-unit id="AvoidAssertAreSameWithValueTypesMessageFormat">
        <source>Use '{0}' instead of '{1}' when comparing value types</source>
        <target state="translated">값 형식을 비교할 때 '{1}' 대신 '{0}' 사용</target>
        <note />
      </trans-unit>
      <trans-unit id="AvoidAssertAreSameWithValueTypesTitle">
        <source>Don't use 'Assert.AreSame' or 'Assert.AreNotSame' with value types</source>
        <target state="translated">값 형식에 'Assert.AreSame' 또는 'Assert.AreNotSame'을 사용하지 마세요.</target>
        <note />
      </trans-unit>
      <trans-unit id="AvoidExpectedExceptionAttributeDescription">
        <source>Prefer 'Assert.ThrowsExactly' or 'Assert.ThrowsExactlyAsync' over '[ExpectedException]' as it ensures that only the expected call throws the expected exception. The assert APIs also provide more flexibility and allow you to assert extra properties of the exception.</source>
        <target state="translated">예상되는 호출만 예상되는 예외를 던지도록 하기 위해 '[ExpectedException]보다 'Assert.ThrowsExactly' 또는 'Assert.ThrowsExactlyAsync'를 사용하는 것이 좋습니다. 또한 어설션 API는 더 많은 유연성을 제공하고 예외의 추가 속성을 어설션할 수 있습니다.</target>
        <note />
      </trans-unit>
      <trans-unit id="AvoidExpectedExceptionAttributeMessageFormat">
        <source>Prefer 'Assert.ThrowsExactly/ThrowsExactlyAsync' over '[ExpectedException]'</source>
        <target state="translated">'[ExpectedException]'보다 'Assert.ThrowsExactly/ThrowsExactlyAsync' 선호</target>
        <note />
      </trans-unit>
      <trans-unit id="AvoidExpectedExceptionAttributeTitle">
        <source>Avoid '[ExpectedException]'</source>
        <target state="translated">'[ExpectedException]' 사용 지양</target>
        <note />
      </trans-unit>
      <trans-unit id="AvoidUsingAssertsInAsyncVoidContextDescription">
        <source>Do not assert inside 'async void' methods, local functions, or lambdas. Exceptions that are thrown in this context will be unhandled exceptions. When using VSTest under .NET Framework, they will be silently swallowed. When using Microsoft.Testing.Platform or VSTest under modern .NET, they may crash the process.</source>
        <target state="translated">'async void' 메서드, 로컬 함수 또는 람다 내에서 어설션하지 마십시오. 이 컨텍스트에서 throw된 예외는 처리되지 않은 예외가 됩니다. .NET Framework 아래에서 VSTest를 사용하면 자동으로 무시됩니다. 최신 .NET에서 Microsoft.Testing.Platform 또는 VSTest를 사용하는 경우 프로세스가 중단될 수 있습니다.</target>
        <note />
      </trans-unit>
      <trans-unit id="AvoidUsingAssertsInAsyncVoidContextMessageFormat">
        <source>Do not assert inside 'async void' methods, local functions, or lambdas because they may not fail the test</source>
        <target state="translated">테스트에 실패할 수 없으므로 'async void' 메서드, 로컬 함수 또는 람다 내에서 어설션하지 마세요.</target>
        <note />
      </trans-unit>
      <trans-unit id="AvoidUsingAssertsInAsyncVoidContextTitle">
        <source>Do not assert inside 'async void' contexts</source>
        <target state="translated">'async void' 컨텍스트 내에서 어설션 안 함</target>
        <note />
      </trans-unit>
      <trans-unit id="ClassCleanupShouldBeValidDescription">
        <source>Methods marked with '[ClassCleanup]' should follow the following layout to be valid:
-it can't be declared on a generic class without the 'InheritanceBehavior' mode is set
-it should be 'public'
-it should be 'static'
-it should not be 'async void'
-it should not be a special method (finalizer, operator...).
-it should not be generic
-it should either not take any parameter, or take a single parameter of type 'TestContext'
-return type should be 'void', 'Task' or 'ValueTask'
-'InheritanceBehavior.BeforeEachDerivedClass' attribute parameter should be specified if the class is 'abstract'
-'InheritanceBehavior.BeforeEachDerivedClass' attribute parameter should not be specified if the class is 'sealed'

The type declaring these methods should also respect the following rules:
-The type should be a class
-The class should be 'public' or 'internal' (if the test project is using the '[DiscoverInternals]' attribute)
-The class shouldn't be 'static'
-If the class is 'sealed', it should be marked with '[TestClass]' (or a derived attribute)
-the class should not be generic.</source>
        <target state="translated">'[ClassCleanup]'으로 표시된 메서드가 유효하려면 다음 레이아웃을 따라야 합니다.
- 'InheritanceBehavior' 모드가 설정되지 않은 제네릭 형식에서 선언할 수 없습니다.
- 'public'이어야 합니다. 
- 'static'이어야 합니다.
- 'async void'가 아니어야 합니다.
- 특수 메서드(종료자, 연산자...)가 아니어야 합니다.
- 제네릭이 아니어야 합니다.
- 매개 변수를 사용하거나 'TestContext' 형식의 단일 매개 변수를 사용해서는 안 됩니다.
- 반환 형식은 'void', 'Task' 또는 'ValueTask'여야 합니다.
- 형식가 'abstract'인 경우 'InheritanceBehavior.BeforeEachDerivedClass' 특성 매개 변수를 지정해야 합니다.
- 형식가 'sealed'인 경우 'InheritanceBehavior.BeforeEachDerivedClass' 특성 매개 변수를 지정하면 안 됩니다.

이러한 메서드를 선언하는 형식은 다음 규칙도 준수해야 합니다.
- 형식은 형식여야 합니다.
- 형식는 'public' 또는 'internal'이어야 합니다(테스트 프로젝트에서 '[DiscoverInternals]' 특성을 사용하는 경우).
- 형식는 'static'이 되어서는 안 됩니다.
- 형식가 'sealed'인 경우 '[TestClass]'(또는 파생 특성)로 표시되어야 합니다.
- 형식는 제네릭이 아니어야 합니다.</target>
        <note />
      </trans-unit>
      <trans-unit id="ClassCleanupShouldBeValidMessageFormat">
        <source>ClassCleanup method '{0}' signature is invalid</source>
        <target state="translated">ClassCleanup 메서드 '{0}' 시그니처가 잘못되었습니다.</target>
        <note />
      </trans-unit>
      <trans-unit id="ClassCleanupShouldBeValidTitle">
        <source>ClassCleanup methods should have valid layout</source>
        <target state="translated">ClassCleanup 메서드에는 유효한 레이아웃이 있어야 합니다.</target>
        <note />
      </trans-unit>
      <trans-unit id="ClassInitializeShouldBeValidDescription">
        <source>Methods marked with '[ClassInitialize]' should follow the following layout to be valid:
-it can't be declared on a generic class without the 'InheritanceBehavior' mode is set
-it should be 'public'
-it should be 'static'
-it should not be 'async void'
-it should not be a special method (finalizer, operator...).
-it should not be generic
-it should take one parameter of type 'TestContext'
-return type should be 'void', 'Task' or 'ValueTask'
-'InheritanceBehavior.BeforeEachDerivedClass' attribute parameter should be specified if the class is 'abstract'
-'InheritanceBehavior.BeforeEachDerivedClass' attribute parameter should not be specified if the class is 'sealed'

The type declaring these methods should also respect the following rules:
-The type should be a class
-The class should be 'public' or 'internal' (if the test project is using the '[DiscoverInternals]' attribute)
-The class shouldn't be 'static'
-If the class is 'sealed', it should be marked with '[TestClass]' (or a derived attribute)
-the class should not be generic.</source>
        <target state="translated">'[ClassInitialize]'로 표시된 메서드가 유효하려면 다음 레이아웃을 따라야 합니다.
-'InheritanceBehavior' 모드가 설정되지 않은 제네릭 형식에서 선언할 수 없습니다.
- 'public'이어야 합니다. 
- 'static'이어야 합니다.
- 'async void'가 아니어야 합니다.
- 특수 메서드(종료자, 연산자...)가 아니어야 합니다.
- 제네릭이 아니어야 합니다.
- 'TestContext' 형식의 매개 변수를 하나 사용해야 합니다.
- 반환 형식은 'void', 'Task' 또는 'ValueTask'여야 합니다.
- 형식가 'abstract'인 경우 'InheritanceBehavior.BeforeEachDerivedClass' 특성 매개 변수를 지정해야 합니다.
- 형식가 'sealed'인 경우 'InheritanceBehavior.BeforeEachDerivedClass' 특성 매개 변수를 지정하면 안 됩니다.

이러한 메서드를 선언하는 형식은 다음 규칙도 준수해야 합니다.
-형식은 형식여야 합니다.
-형식는 'public' 또는 'internal'이어야 합니다(테스트 프로젝트에서 '[DiscoverInternals]' 특성을 사용하는 경우).
-형식는 'static'이 되어서는 안 됩니다.
-형식가 'sealed'인 경우 '[TestClass]'(또는 파생 특성)로 표시되어야 합니다.
-형식는 제네릭이 아니어야 합니다.</target>
        <note />
      </trans-unit>
      <trans-unit id="ClassInitializeShouldBeValidMessageFormat">
        <source>ClassInitialize method '{0}' signature is invalid</source>
        <target state="translated">ClassInitialize 메서드 '{0}' 시그니처가 잘못되었습니다.</target>
        <note />
      </trans-unit>
      <trans-unit id="ClassInitializeShouldBeValidTitle">
        <source>ClassInitialize methods should have valid layout</source>
        <target state="translated">ClassInitialize 메서드에는 유효한 레이아웃이 있어야 합니다.</target>
        <note />
      </trans-unit>
      <trans-unit id="DataRowShouldBeValidDescription">
        <source>DataRow entry should have the following layout to be valid:
- should only be set on a test method;
- argument count should match method argument count;
- argument type should match method argument type.</source>
        <target state="translated">DataRow 항목이 유효하려면 다음과 같은 레이아웃이 있어야 합니다.
- 테스트 메서드에만 설정해야 합니다.
- 인수 개수가 메서드 인수 개수와 일치해야 합니다.
- 인수 형식이 메서드 인수 형식과 일치해야 합니다.</target>
        <note />
      </trans-unit>
      <trans-unit id="DataRowShouldBeValidMessageFormat_ArgumentCountMismatch">
        <source>DataRow argument count should match method parameter count (constructor arguments: {0}, method parameters: {1})</source>
        <target state="translated">DataRow 인수 개수는 메서드 매개 변수 개수(생성자 인수: {0}, 메서드 매개 변수: {1})와 일치해야 합니다.</target>
        <note />
      </trans-unit>
      <trans-unit id="DataRowShouldBeValidMessageFormat_ArgumentTypeMismatch">
        <source>DataRow argument types do not match method parameter types. {0}</source>
        <target state="new">DataRow argument types do not match method parameter types. {0}</target>
        <note />
      </trans-unit>
      <trans-unit id="DataRowShouldBeValidMessageFormat_ParameterMismatch">
        <source>Parameter '{0}' expects type '{1}', but the provided value has type '{2}'</source>
        <target state="new">Parameter '{0}' expects type '{1}', but the provided value has type '{2}'</target>
        <note />
      </trans-unit>
      <trans-unit id="DataRowShouldBeValidMessageFormat_GenericTypeArgumentConflictingTypes">
        <source>Found two conflicting types for generic parameter '{0}'. The conflicting types are '{1}' and '{2}'.</source>
        <target state="translated">제네릭 매개 변수 '{0}' 충돌하는 두 가지 형식을 찾았습니다. 충돌하는 형식은 '{1}' '{2}'.</target>
        <note />
      </trans-unit>
      <trans-unit id="DataRowShouldBeValidMessageFormat_GenericTypeArgumentNotResolved">
        <source>The type of the generic parameter '{0}' could not be inferred.</source>
        <target state="translated">제네릭 매개 변수 '{0}' 형식을 유추할 수 없습니다.</target>
        <note />
      </trans-unit>
      <trans-unit id="DataRowShouldBeValidMessageFormat_OnTestMethod">
        <source>DataRow should only be set on a test method</source>
        <target state="translated">DataRow는 테스트 메서드에서만 설정해야 함</target>
        <note />
      </trans-unit>
      <trans-unit id="DataRowShouldBeValidTitle">
        <source>DataRow should be valid</source>
        <target state="translated">DataRow는 유효해야 함</target>
        <note />
      </trans-unit>
      <trans-unit id="DoNotNegateBooleanAssertionMessageFormat">
        <source>Do not negate boolean assertions, instead use the opposite assertion</source>
        <target state="translated">부울 어설션을 부정하지 말고 반대 어설션을 사용하세요</target>
        <note />
      </trans-unit>
      <trans-unit id="DoNotNegateBooleanAssertionTitle">
        <source>Do not negate boolean assertions</source>
        <target state="translated">부울 어설션 부정하지 마세요</target>
        <note />
      </trans-unit>
      <trans-unit id="DoNotStoreStaticTestContextAnalyzerMessageFormat">
        <source>Do not store TestContext in a static member</source>
        <target state="translated">TestContext를 정적 멤버에 저장하지 마세요</target>
        <note />
      </trans-unit>
      <trans-unit id="DoNotStoreStaticTestContextAnalyzerTitle">
        <source>Do not store TestContext in a static member</source>
        <target state="translated">TestContext를 정적 멤버에 저장하지 마세요</target>
        <note />
      </trans-unit>
      <trans-unit id="DoNotUseShadowingDescription">
        <source>Shadowing test members could cause testing issues (such as NRE).</source>
        <target state="translated">테스트 멤버를 숨기면 테스트 문제(예: NRE)가 발생할 수 있습니다.</target>
        <note />
      </trans-unit>
      <trans-unit id="DoNotUseShadowingMessageFormat">
        <source>Member '{0}' already exists in the base class</source>
        <target state="translated">멤버 '{0}'이(가) 기본 형식에 이미 있습니다.</target>
        <note />
      </trans-unit>
      <trans-unit id="DoNotUseShadowingTitle">
        <source>Do not use shadowing</source>
        <target state="translated">섀도 사용 안 함</target>
        <note />
      </trans-unit>
      <trans-unit id="DoNotUseSystemDescriptionAttributeDescription">
        <source>'System.ComponentModel.DescriptionAttribute' has no effect in the context of tests and you likely wanted to use 'Microsoft.VisualStudio.TestTools.UnitTesting.DescriptionAttribute' instead.</source>
        <target state="translated">'System.ComponentModel.DescriptionAttribute'는 테스트 컨텍스트에 영향을 주지 않으며 대신 'Microsoft.VisualStudio.TestTools.UnitTesting.DescriptionAttribute'를 사용하려고 한 것 같습니다.</target>
        <note />
      </trans-unit>
      <trans-unit id="DoNotUseSystemDescriptionAttributeMessageFormat">
        <source>Did you mean to be using 'Microsoft.VisualStudio.TestTools.UnitTesting.DescriptionAttribute'?</source>
        <target state="translated">'Microsoft.VisualStudio.TestTools.UnitTesting.DescriptionAttribute'를 사용하려고 했나요?</target>
        <note />
      </trans-unit>
      <trans-unit id="DoNotUseSystemDescriptionAttributeTitle">
        <source>'System.ComponentModel.DescriptionAttribute' has no effect on test methods</source>
        <target state="translated">'System.ComponentModel.DescriptionAttribute'는 테스트 메서드에 영향을 주지 않습니다.</target>
        <note />
      </trans-unit>
      <trans-unit id="DuplicateDataRowMessageFormat">
        <source>Do not duplicate 'DataRow' attributes. This is usually a copy/paste error. The attribute indices are '{0}' and '{1}'.</source>
        <target state="translated">'DataRow' 특성을 복제하지 마세요. 일반적으로 복사/붙여넣기 오류입니다. 특성 인덱스는 '{0}' 및 '{1}'입니다.</target>
        <note />
      </trans-unit>
      <trans-unit id="DuplicateDataRowTitle">
        <source>Avoid duplicated 'DataRow' entries</source>
        <target state="translated">중복된 'DataRow' 항목 방지</target>
        <note />
      </trans-unit>
      <trans-unit id="DynamicDataShouldBeValidDescription">
        <source>'DynamicData' entry should have the following layout to be valid:
- should only be set on a test method;
- member should be defined on the type specified;
- member should be a method if DynamicDataSourceType.Method is specified or a property otherwise.</source>
        <target state="translated">'DynamicData' 항목에는 다음과 같은 레이아웃이 있어야 합니다.
- 테스트 메서드에만 설정해야 합니다.
- 지정된 형식에 멤버를 정의해야 합니다.
- DynamicDataSourceType.Method가 지정된 경우 멤버가 메서드이거나, 그렇지 않으면 속성이어야 합니다.</target>
        <note />
      </trans-unit>
      <trans-unit id="DynamicDataShouldBeValidMessageFormat_DataMemberSignature">
        <source>'[DynamicData]' data member '{0}.{1}' signature is invalid</source>
        <target state="translated">'[DynamicData]' 데이터 멤버 '{0}.{1}' 서명이 잘못되었습니다.</target>
        <note />
      </trans-unit>
      <trans-unit id="DynamicDataShouldBeValidMessageFormat_DisplayMethodSignature">
        <source>'[DynamicData]' display name method '{0}.{1}' signature is invalid</source>
        <target state="translated">'[DynamicData]' 표시 이름 메서드 '{0}.{1}' 서명이 잘못되었습니다.</target>
        <note />
      </trans-unit>
      <trans-unit id="DynamicDataShouldBeValidMessageFormat_MemberMethod">
        <source>'[DynamicData]' member '{0}.{1}' should be a method</source>
        <target state="translated">'[DynamicData]' 멤버 '{0}.{1}'은(는) 메서드여야 합니다.</target>
        <note />
      </trans-unit>
      <trans-unit id="DynamicDataShouldBeValidMessageFormat_MemberNotFound">
        <source>'[DynamicData]' member '{0}.{1}' cannot be found</source>
        <target state="translated">'[DynamicData]' 멤버 '{0}.{1}'을(를) 찾을 수 없습니다.</target>
        <note />
      </trans-unit>
      <trans-unit id="DynamicDataShouldBeValidMessageFormat_MemberType">
        <source>'[DynamicData]' referenced member '{0}.{1}' should return 'IEnumerable&lt;object[]&gt;', 'IEnumerable&lt;Tuple&gt;` or 'IEnumerable&lt;ValueTuple&gt;'</source>
        <target state="translated">'[DynamicData]'이(가) '{0} 멤버를 참조했습니다.{1}'은(는) 'IEnumerable&lt;object[]&gt;', 'IEnumerable&lt;Tuple&gt;' 또는 'IEnumerable&lt;ValueTuple&gt;'을 반환해야 합니다.</target>
        <note />
      </trans-unit>
      <trans-unit id="DynamicDataShouldBeValidMessageFormat_OnTestMethod">
        <source>'[DynamicData]' should only be set on a test method</source>
        <target state="translated">'[DynamicData]'는 테스트 메서드에서만 설정해야 합니다.</target>
        <note />
      </trans-unit>
      <trans-unit id="DynamicDataShouldBeValidMessageFormat_SourceTypeMethod">
        <source>'[DynamicData]' member '{0}.{1}' is a method so you should use 'DynamicDataSourceType.AutoDetect' or 'DynamicDataSourceType.Method' (auto detect is the default when not specified explicitly, and is recommended)</source>
        <target state="translated">'[DynamicData]' 멤버 '{0}.{1}'은(는) 'DynamicDataSourceType.AutoDetect' 또는 'DynamicDataSourceType.Method'를 사용해야 하는 메서드입니다.(명시적으로 지정하지 않은 경우 자동 검색이 기본값이며 권장)</target>
        <note />
      </trans-unit>
      <trans-unit id="DynamicDataShouldBeValidMessageFormat_SourceTypeNotPropertyOrMethod">
        <source>'[DynamicData]' member '{0}.{1}' is not a property nor a method. Only properties and methods are supported.</source>
        <target state="translated">'[DynamicData]' 멤버 '{0}.{1}'은(는) 속성이나 메서드가 아닙니다. 속성 및 메서드만 지원됩니다.</target>
        <note />
      </trans-unit>
      <trans-unit id="DynamicDataShouldBeValidMessageFormat_SourceTypeProperty">
        <source>'[DynamicData]' member '{0}.{1}' is a property so you should use 'DynamicDataSourceType.AutoDetect' or 'DynamicDataSourceType.Property' (auto detect is the default when not specified explicitly, and is recommended)</source>
        <target state="translated">'[DynamicData]' 멤버 '{0}.{1}'은 속성이므로 'DynamicDataSourceType.AutoDetect' 또는 'DynamicDataSourceType.Property'를 사용해야 합니다(명시적으로 지정되지 않은 경우 자동 검색이 기본값이며 권장).</target>
        <note />
      </trans-unit>
      <trans-unit id="DynamicDataShouldBeValidMessageFormat_TooManyMembers">
        <source>'[DynamicData]' member '{0}.{1}' is found more than once</source>
        <target state="translated">'[DynamicData]' 멤버 '{0}.{1}'을(를) 두 번 이상 찾았습니다.</target>
        <note />
      </trans-unit>
      <trans-unit id="DynamicDataShouldBeValidTitle">
        <source>DynamicData should be valid</source>
        <target state="translated">DynamicData는 유효해야 합니다.</target>
        <note />
      </trans-unit>
      <trans-unit id="PreferAssertFailOverAlwaysFalseConditionsMessageFormat">
        <source>Use 'Assert.Fail' instead of an always-failing 'Assert.{0}' assert</source>
        <target state="translated">항상 실패하는 'Assert.{0}' 어설션 대신 'Assert.Fail'을 사용합니다.</target>
        <note />
      </trans-unit>
      <trans-unit id="PreferAssertFailOverAlwaysFalseConditionsTitle">
        <source>Use 'Assert.Fail' instead of an always-failing assert</source>
        <target state="translated">항상 실패하는 어설션 대신 'Assert.Fail' 사용</target>
        <note />
      </trans-unit>
      <trans-unit id="PreferTestMethodOverDataTestMethodAnalyzerDescription">
        <source>'DataTestMethodAttribute' is obsolete and provides no additional functionality over 'TestMethodAttribute'. Use 'TestMethodAttribute' for all test methods, including parameterized tests.</source>
        <target state="translated">'DataTestMethodAttribute'는 더 이상 사용되지 않으며 'TestMethodAttribute'에 대한 추가 기능을 제공하지 않습니다. 매개 변수가 있는 테스트를 포함하여 모든 테스트 메서드에 'TestMethodAttribute'를 사용하세요.</target>
        <note />
      </trans-unit>
      <trans-unit id="PreferTestMethodOverDataTestMethodAnalyzerMessageFormat">
        <source>'DataTestMethod' is obsolete. Use 'TestMethod' instead.</source>
        <target state="translated">'DataTestMethod'는 사용되지 않습니다. 대신 'TestMethod'를 사용하세요.</target>
        <note />
      </trans-unit>
      <trans-unit id="PreferTestMethodOverDataTestMethodAnalyzerTitle">
        <source>Prefer 'TestMethod' over 'DataTestMethod'</source>
        <target state="translated">'DataTestMethod'보다 'TestMethod' 선호</target>
        <note />
      </trans-unit>
      <trans-unit id="ReviewAlwaysTrueAssertConditionAnalyzerMessageFormat">
        <source>Review or remove the assertion as its condition is known to be always true</source>
        <target state="translated">조건이 항상 true인 것으로 알려진 어설션 검토 또는 제거</target>
        <note />
      </trans-unit>
      <trans-unit id="ReviewAlwaysTrueAssertConditionAnalyzerTitle">
        <source>Assertion condition is always true</source>
        <target state="translated">어설션 조건이 항상 true임</target>
        <note />
      </trans-unit>
      <trans-unit id="PreferConstructorOverTestInitializeMessageFormat">
        <source>Prefer constructors over TestInitialize methods</source>
        <target state="translated">TestInitialize 메서드보다 생성자 선호</target>
        <note />
      </trans-unit>
      <trans-unit id="PreferConstructorOverTestInitializeTitle">
        <source>Prefer constructors over TestInitialize methods</source>
        <target state="translated">TestInitialize 메서드보다 생성자 선호</target>
        <note />
      </trans-unit>
      <trans-unit id="PreferDisposeOverTestCleanupMessageFormat">
        <source>Prefer 'Dispose' over TestCleanup methods</source>
        <target state="translated">TestCleanup 메서드보다 'Dispose' 선호</target>
        <note />
      </trans-unit>
      <trans-unit id="PreferDisposeOverTestCleanupTitle">
        <source>Prefer 'Dispose' over TestCleanup methods</source>
        <target state="translated">TestCleanup 메서드보다 'Dispose' 선호</target>
        <note />
      </trans-unit>
      <trans-unit id="PreferTestCleanupOverDisposeMessageFormat">
        <source>Prefer TestCleanup over 'Dispose' methods</source>
        <target state="translated">'Dispose' 메서드보다 TestCleanup 선호</target>
        <note />
      </trans-unit>
      <trans-unit id="PreferTestCleanupOverDisposeTitle">
        <source>Prefer TestCleanup over 'Dispose' methods</source>
        <target state="translated">'Dispose' 메서드보다 TestCleanup 선호</target>
        <note />
      </trans-unit>
      <trans-unit id="PreferTestInitializeOverConstructorMessageFormat">
        <source>Prefer TestInitialize methods over constructors</source>
        <target state="translated">생성자보다 TestInitialize 메서드 선호</target>
        <note />
      </trans-unit>
      <trans-unit id="PreferTestInitializeOverConstructorTitle">
        <source>Prefer TestInitialize methods over constructors</source>
        <target state="translated">생성자보다 TestInitialize 메서드 선호</target>
        <note />
      </trans-unit>
      <trans-unit id="PublicMethodShouldBeTestMethodAnalyzerDescription">
        <source>Public methods should be test methods (marked with `[TestMethod]`).</source>
        <target state="translated">공용 메서드는 테스트 메서드여야 합니다('[TestMethod]'로 표시됨).</target>
        <note />
      </trans-unit>
      <trans-unit id="PublicMethodShouldBeTestMethodAnalyzerFormat">
        <source>Public method '{0}' should be a test method</source>
        <target state="translated">공용 메서드 '{0}'은(는) 테스트 메서드여야 합니다</target>
        <note />
      </trans-unit>
      <trans-unit id="PublicMethodShouldBeTestMethodAnalyzerTitle">
        <source>Public methods should be test methods</source>
        <target state="translated">공용 메서드는 테스트 메서드여야 합니다</target>
        <note />
      </trans-unit>
      <trans-unit id="PublicTypeShouldBeTestClassDescription">
        <source>It's considered a good practice to have only test classes marked public in a test project.</source>
        <target state="translated">테스트 프로젝트에서 공용으로 표시된 테스트 형식만 사용하는 것이 좋습니다.</target>
        <note />
      </trans-unit>
      <trans-unit id="PublicTypeShouldBeTestClassMessageFormat">
        <source>Public type '{0}' should be marked with '[TestClass]' or changed to 'internal'</source>
        <target state="translated">공용 형식 '{0}'은(는) '[TestClass]'로 표시하거나 'internal'로 변경해야 합니다.</target>
        <note />
      </trans-unit>
      <trans-unit id="PublicTypeShouldBeTestClassTitle">
        <source>Public types should be test classes</source>
        <target state="translated">공용 형식은 테스트 형식여야 합니다.</target>
        <note />
      </trans-unit>
      <trans-unit id="StringAssertToAssertMessageFormat">
        <source>Use 'Assert.{0}' instead of 'StringAssert.{1}'</source>
        <target state="new">Use 'Assert.{0}' instead of 'StringAssert.{1}'</target>
        <note />
      </trans-unit>
      <trans-unit id="StringAssertToAssertTitle">
        <source>Use 'Assert' instead of 'StringAssert'</source>
        <target state="new">Use 'Assert' instead of 'StringAssert'</target>
        <note />
      </trans-unit>
      <trans-unit id="TestClassShouldBeValidMessageFormat">
        <source>Test class '{0}' should be valid</source>
        <target state="translated">테스트 형식 '{0}'은(는) 유효해야 합니다.</target>
        <note />
      </trans-unit>
      <trans-unit id="TestContextShouldBeValidMessageFormat">
        <source>Property 'TestContext' should be valid</source>
        <target state="translated">'TestContext' 속성은 유효해야 합니다.</target>
        <note />
      </trans-unit>
      <trans-unit id="TestMethodShouldBeValidMessageFormat">
        <source>Test method '{0}' signature is invalid</source>
        <target state="translated">테스트 메서드 '{0}' 시그니처가 잘못되었습니다.</target>
        <note />
      </trans-unit>
      <trans-unit id="UseClassCleanupBehaviorEndOfClassDescription">
        <source>Without using  'ClassCleanupBehavior.EndOfClass', the '[ClassCleanup]' will by default be run at the end of the assembly and not at the end of the class.</source>
        <target state="translated">'ClassCleanupBehavior.EndOfClass'를 사용하지 않으면 '[ClassCleanup]'은 기본적으로 형식의 끝이 아니라 어셈블리의 끝에서 실행됩니다.</target>
        <note />
      </trans-unit>
      <trans-unit id="UseClassCleanupBehaviorEndOfClassMessageFormat">
        <source>Use 'ClassCleanupBehavior.EndOfClass' with the '[ClassCleanup]'</source>
        <target state="translated">'[ClassCleanup]'과 함께 'ClassCleanupBehavior.EndOfClass' 사용</target>
        <note />
      </trans-unit>
      <trans-unit id="UseClassCleanupBehaviorEndOfClassTitle">
        <source>Use 'ClassCleanupBehavior.EndOfClass' with the '[ClassCleanup]'</source>
        <target state="translated">'[ClassCleanup]'과 함께 'ClassCleanupBehavior.EndOfClass' 사용</target>
        <note />
      </trans-unit>
      <trans-unit id="TestClassShouldBeValidDescription">
        <source>Test classes, classes marked with the '[TestClass]' attribute, should respect the following layout to be considered valid by MSTest:
- it should be 'public' (or 'internal' if '[assembly: DiscoverInternals]' attribute is set)
- it should not be 'static' (except if it contains only 'AssemblyInitialize' and/or 'AssemblyCleanup' methods)
- it should not be generic.</source>
        <target state="translated">'[TestClass]' 특성으로 표시된 형식인 테스트 형식는 MSTest에서 유효하다고 간주하려면 다음 레이아웃을 준수해야 합니다.
- 'public'(또는 '[assembly: DiscoverInternals]' 특성이 설정된 경우 'internal')이어야 합니다.
- 'static'이 아니어야 합니다('AssemblyInitialize' 및/또는 'AssemblyCleanup' 메서드만 포함된 경우 제외).
- 제네릭이 아니어야 합니다.</target>
        <note />
      </trans-unit>
      <trans-unit id="TestClassShouldBeValidTitle">
        <source>Test classes should have valid layout</source>
        <target state="translated">테스트 형식에는 유효한 레이아웃이 있어야 합니다.</target>
        <note />
      </trans-unit>
      <trans-unit id="TestClassShouldHaveTestMethodDescription">
        <source>Test class should have at least one test method or be 'static' with method(s) marked by '[AssemblyInitialize]' and/or '[AssemblyCleanup]'.</source>
        <target state="translated">테스트 형식에는 하나 이상의 테스트 메서드가 있거나 '[AssemblyInitialize]' 및/또는 '[AssemblyCleanup]'으로 표시된 메서드가 있는 'static'이어야 합니다.</target>
        <note />
      </trans-unit>
      <trans-unit id="TestClassShouldHaveTestMethodMessageFormat">
        <source>Test class '{0}' should have at least one test method or be 'static' with method(s) marked by '[AssemblyInitialize]' and/or '[AssemblyCleanup]'</source>
        <target state="translated">테스트 형식 '{0}'에는 하나 이상의 테스트 메서드가 있거나 '[AssemblyInitialize]' 및/또는 '[AssemblyCleanup]'으로 표시된 메서드가 있는 'static'이어야 합니다.</target>
        <note />
      </trans-unit>
      <trans-unit id="TestClassShouldHaveTestMethodTitle">
        <source>Test class should have test method</source>
        <target state="translated">테스트 형식에는 테스트 메서드가 있어야 합니다.</target>
        <note />
      </trans-unit>
      <trans-unit id="TestCleanupShouldBeValidDescription">
        <source>Methods marked with '[TestCleanup]' should follow the following layout to be valid:
-it should be 'public'
-it should not be 'abstract'
-it should not be 'async void'
-it should not be 'static'
-it should not be a special method (finalizer, operator...).
-it should not be generic
-it should not take any parameter
-return type should be 'void', 'Task' or 'ValueTask'

The type declaring these methods should also respect the following rules:
-The type should be a class
-The class should be 'public' or 'internal' (if the test project is using the '[DiscoverInternals]' attribute)
-The class shouldn't be 'static'
-If the class is 'sealed', it should be marked with '[TestClass]' (or a derived attribute).</source>
        <target state="translated">'[TestCleanup]'으로 표시된 메서드가 유효하려면 다음 레이아웃을 따라야 합니다.
- 'public'이어야 합니다. 
- 'abstract'가 아니어야 합니다.
- 'async void'가 아니어야 합니다.
- 'static'이 아니어야 합니다.
- 특수 메서드(종료자, 연산자...)가 아니어야 합니다.
- 제네릭이 아니어야 합니다.
- 매개 변수를 사용하지 않아야 합니다.
- 반환 형식은 'void', 'Task' 또는 'ValueTask'여야 합니다.

이러한 메서드를 선언하는 형식은 다음 규칙도 준수해야 합니다.
-형식은 형식여야 합니다.
-형식는 'public' 또는 'internal'이어야 합니다(테스트 프로젝트에서 '[DiscoverInternals]' 특성을 사용하는 경우).
-형식는 'static'이 되어서는 안 됩니다.
-형식가 'sealed'인 경우 '[TestClass]'(또는 파생 특성)로 표시되어야 합니다.</target>
        <note />
      </trans-unit>
      <trans-unit id="TestCleanupShouldBeValidMessageFormat">
        <source>TestCleanup method '{0}' signature is invalid</source>
        <target state="translated">TestCleanup 메서드 '{0}' 시그니처가 잘못되었습니다.</target>
        <note />
      </trans-unit>
      <trans-unit id="TestCleanupShouldBeValidTitle">
        <source>TestCleanup method should have valid layout</source>
        <target state="translated">TestCleanup 메서드에는 유효한 레이아웃이 있어야 합니다.</target>
        <note />
      </trans-unit>
      <trans-unit id="TestContextShouldBeValidDescription">
        <source>'TestContext' should be a non-static field or property assigned in constructor or for a property set by MSTest, it should follow the layout:
- it should be 'public' regardless of whether '[assembly: DiscoverInternals]' attribute is set or not.
- it should not be 'static'
- it should have a setter.</source>
        <target state="translated">'TestContext'는 생성자 또는 MSTest에서 설정한 속성에 할당된 비정적 필드 또는 속성이어야 하며 레이아웃을 따라야 합니다.
- '[assembly: DiscoverInternals]' 특성이 설정되었는지 여부에 관계없이 'public'이어야 합니다.
- 'static'이 아니어야 합니다.
- setter가 있어야 합니다.</target>
        <note />
      </trans-unit>
      <trans-unit id="TestContextShouldBeValidTitle">
        <source>Test context property should have valid layout</source>
        <target state="translated">테스트 컨텍스트 속성에 유효한 레이아웃이 있어야 합니다.</target>
        <note />
      </trans-unit>
      <trans-unit id="TestInitializeShouldBeValidDescription">
        <source>Methods marked with '[TestInitialize]' should follow the following layout to be valid:
-it should be 'public'
-it should not be 'abstract'
-it should not be 'async void'
-it should not be 'static'
-it should not be a special method (finalizer, operator...).
-it should not be generic
-it should not take any parameter
-return type should be 'void', 'Task' or 'ValueTask'

The type declaring these methods should also respect the following rules:
-The type should be a class
-The class should be 'public' or 'internal' (if the test project is using the '[DiscoverInternals]' attribute)
-The class shouldn't be 'static'
-If the class is 'sealed', it should be marked with '[TestClass]' (or a derived attribute).</source>
        <target state="translated">'[TestInitialize]'로 표시된 메서드가 유효하려면 다음 레이아웃을 따라야 합니다.
- 'public'이어야 합니다. 
- 'abstract'가 아니어야 합니다.
- 'async void'가 아니어야 합니다.
- 'static'이 아니어야 합니다.
- 특수 메서드(종료자, 연산자...)가 아니어야 합니다.
- 제네릭이 아니어야 합니다.
- 매개 변수를 사용하지 않아야 합니다.
- 반환 형식은 'void', 'Task' 또는 'ValueTask'여야 합니다.

이러한 메서드를 선언하는 형식은 다음 규칙도 준수해야 합니다.
-형식은 형식여야 합니다.
-형식는 'public' 또는 'internal'이어야 합니다(테스트 프로젝트에서 '[DiscoverInternals]' 특성을 사용하는 경우).
-형식는 'static'이 되어서는 안 됩니다.
-형식가 'sealed'인 경우 '[TestClass]'(또는 파생 특성)로 표시되어야 합니다.</target>
        <note />
      </trans-unit>
      <trans-unit id="TestInitializeShouldBeValidMessageFormat">
        <source>TestInitialize method '{0}' signature is invalid</source>
        <target state="translated">TestInitialize 메서드 '{0}' 시그니처가 잘못되었습니다.</target>
        <note />
      </trans-unit>
      <trans-unit id="TestInitializeShouldBeValidTitle">
        <source>TestInitialize method should have valid layout</source>
        <target state="translated">TestInitialize 메서드에는 유효한 레이아웃이 있어야 합니다.</target>
        <note />
      </trans-unit>
      <trans-unit id="TestMethodShouldBeValidDescription">
        <source>Test methods, methods marked with the '[TestMethod]' attribute, should respect the following layout to be considered valid by MSTest:
- it should be 'public' (or 'internal' if '[assembly: DiscoverInternals]' attribute is set)
- it should not be 'static'
- it should may be generic as long as type parameters can be inferred and argument types are compatible
- it should not be 'abstract'
- return type should be 'void', 'Task' or 'ValueTask'
- it should not be 'async void'
- it should not be a special method (finalizer, operator...).</source>
        <target state="translated">'[TestMethod]' 특성으로 표시된 메서드인 테스트 메서드는 MSTest에서 유효한 것으로 간주되도록 다음 레이아웃을 준수해야 합니다.
- 'public'(혹은 '[assembly: DiscoverInternals]' 특성이 설정된 경우 'internal')이어야 합니다.
- 'static'이 아니어야 합니다.
- 형식 매개 변수를 유추할 수 있고 인수 형식이 호환되는 경우 제네릭이 될 수 있습니다.
- 'abstract'가 아니어야 합니다.
- 반환 형식은 'void', 'Task' 또는 'ValueTask'여야 합니다.
- 'async void'가 아니어야 합니다.
- 특수 메서드(종료자, 연산자...)가 아니어야 합니다.</target>
        <note />
      </trans-unit>
      <trans-unit id="TestMethodShouldBeValidTitle">
        <source>Test methods should have valid layout</source>
        <target state="translated">테스트 메서드에는 유효한 레이아웃이 있어야 합니다.</target>
        <note />
      </trans-unit>
      <trans-unit id="TestMethodShouldNotBeIgnoredAnalyzerDescription">
        <source>Test methods should not be ignored (marked with '[Ignore]').</source>
        <target state="translated">테스트 메서드는 무시하면 안 됩니다('[무시]'로 표시됨).</target>
        <note />
      </trans-unit>
      <trans-unit id="TestMethodShouldNotBeIgnoredAnalyzerFormat">
        <source>Test method '{0}' should not be ignored</source>
        <target state="translated">테스트 메서드 '{0}'을(를) 무시하면 안 됩니다.</target>
        <note />
      </trans-unit>
      <trans-unit id="TestMethodShouldNotBeIgnoredAnalyzerTitle">
        <source>Test method should not be ignored</source>
        <target state="translated">테스트 메서드는 무시하면 안 됩니다.</target>
        <note />
      </trans-unit>
      <trans-unit id="TypeContainingTestMethodShouldBeATestClassDescription">
        <source>Type containing '[TestMethod]' should be marked with '[TestClass]', otherwise the test method will be silently ignored.</source>
        <target state="needs-review-translation">'[TestMethod]'를 포함하는 유형은 '[TestClass]'로 표시되어야 합니다. 그렇지 않으면 테스트 메서드가 자동으로 무시됩니다.</target>
        <note />
      </trans-unit>
      <trans-unit id="TypeContainingTestMethodShouldBeATestClassMessageFormat">
        <source>Type '{0}' contains test methods and should be marked with '[TestClass]'</source>
        <target state="translated">'{0}' 형식에는 테스트 메서드가 포함되어 있으며 '[TestClass]'로 표시되어야 합니다.</target>
        <note />
      </trans-unit>
      <trans-unit id="TypeContainingTestMethodShouldBeATestClassTitle">
        <source>Type containing '[TestMethod]' should be marked with '[TestClass]'</source>
        <target state="translated">'[TestMethod]'를 포함하는 유형은 '[TestClass]'로 표시되어야 합니다.</target>
        <note />
      </trans-unit>
      <trans-unit id="UseAsyncSuffixTestFixtureMethodSuppressorJustification">
        <source>Asynchronous test fixture methods do not require the 'Async' suffix</source>
        <target state="translated">비동기 테스트 fixture 메서드에는 'Async' 접미사가 필요하지 않습니다.</target>
        <note />
      </trans-unit>
      <trans-unit id="UseAsyncSuffixTestMethodSuppressorJustification">
        <source>Asynchronous test methods do not require the 'Async' suffix</source>
        <target state="translated">비동기 테스트 메서드에는 'Async' 접미사가 필요하지 않습니다.</target>
        <note />
      </trans-unit>
      <trans-unit id="UseAttributeOnTestMethodAnalyzerMessageFormat">
        <source>[{0}] can only be set on methods marked with [TestMethod]</source>
        <target state="translated">[{0}]은(는) [TestMethod] 표시된 메서드에만 설정할 수 있습니다.</target>
        <note />
      </trans-unit>
      <trans-unit id="UseAttributeOnTestMethodAnalyzerTitle">
        <source>[{0}] can only be set on methods marked with [TestMethod]</source>
        <target state="translated">[{0}]은(는) [TestMethod] 표시된 메서드에만 설정할 수 있습니다.</target>
        <note />
      </trans-unit>
      <trans-unit id="UseConditionBaseWithTestClassMessageFormat">
        <source>The attribute '{0}' which derives from 'ConditionBaseAttribute' should be used only on classes marked with `TestClassAttribute`</source>
        <target state="translated">'ConditionBaseAttribute'에서 파생되는 '{0}' 특성은 'TestClassAttribute'로 표시된 형식에서만 사용해야 합니다.</target>
        <note />
      </trans-unit>
      <trans-unit id="UseConditionBaseWithTestClassTitle">
        <source>Use 'ConditionBaseAttribute' on test classes</source>
        <target state="translated">테스트 형식에 'ConditionBaseAttribute' 사용</target>
        <note />
      </trans-unit>
      <trans-unit id="UseCooperativeCancellationForTimeoutDescription">
        <source>Using '[Timeout]' without explicitly setting 'CooperativeCancellation = true' is discouraged. In a future version, cooperative cancellation will become the default behavior. Set 'CooperativeCancellation = true' to opt into the recommended behavior and avoid breaking changes.</source>
<<<<<<< HEAD
        <target state="translated">Using '[Timeout]' without explicitly setting 'CooperativeCancellation = true' is discouraged. In a future version, cooperative cancellation will become the default behavior. Set 'CooperativeCancellation = true' to opt into the recommended behavior and avoid breaking changes.</target>
=======
        <target state="translated">'CooperativeCancellation = true'를 명시적으로 설정하지 않고 '[Timeout]'을 사용하는 것은 권장되지 않습니다. 향후 버전에서는 협동 취소가 기본 동작으로 설정될 것입니다. 권장 동작을 선택하고 변경 사항으로 인한 문제를 피하려면 'CooperativeCancellation = true'를 설정하세요.</target>
>>>>>>> befabfc7
        <note />
      </trans-unit>
      <trans-unit id="UseCooperativeCancellationForTimeoutMessageFormat">
        <source>Use 'CooperativeCancellation = true' with '[Timeout]' to enable cooperative cancellation behavior</source>
<<<<<<< HEAD
        <target state="translated">Use 'CooperativeCancellation = true' with '[Timeout]' to enable cooperative cancellation behavior</target>
=======
        <target state="translated">'[Timeout]'와 함께 'CooperativeCancellation = true'를 사용하여 협동 취소 동작을 활성화하세요.</target>
>>>>>>> befabfc7
        <note />
      </trans-unit>
      <trans-unit id="UseCooperativeCancellationForTimeoutTitle">
        <source>Use 'CooperativeCancellation = true' with '[Timeout]'</source>
<<<<<<< HEAD
        <target state="translated">Use 'CooperativeCancellation = true' with '[Timeout]'</target>
=======
        <target state="translated">'[Timeout]'와 함께 'CooperativeCancellation = true'를 사용하세요.</target>
>>>>>>> befabfc7
        <note />
      </trans-unit>
      <trans-unit id="UseDeploymentItemWithTestMethodOrTestClassMessageFormat">
        <source>'[DeploymentItem]' can be specified only on test class or test method</source>
        <target state="translated">'[DeploymentItem]'은(는) 테스트 형식 또는 테스트 메서드에만 지정할 수 있습니다.</target>
        <note />
      </trans-unit>
      <trans-unit id="UseDeploymentItemWithTestMethodOrTestClassTitle">
        <source>'[DeploymentItem]' can be specified only on test class or test method</source>
        <target state="translated">'[DeploymentItem]'은(는) 테스트 형식 또는 테스트 메서드에만 지정할 수 있습니다.</target>
        <note />
      </trans-unit>
      <trans-unit id="UseNewerAssertThrowsMessageFormat">
        <source>Use 'Assert.ThrowsExactly' instead of 'Assert.ThrowsException'</source>
        <target state="translated">'Assert.ThrowsException' 대신 'Assert.ThrowsExactly' 사용</target>
        <note />
      </trans-unit>
      <trans-unit id="UseNewerAssertThrowsTitle">
        <source>Use newer methods to assert exceptions</source>
        <target state="translated">최신 메서드를 사용하여 예외 어설션</target>
        <note />
      </trans-unit>
      <trans-unit id="UseParallelizeAttributeAnalyzerDescription">
        <source>By default, MSTest runs tests within the same assembly sequentially, which can lead to severe performance limitations. It is recommended to enable assembly attribute '[Parallelize]' to run tests in parallel, or if the assembly is known to not be parallelizable, to use explicitly the assembly level attribute '[DoNotParallelize]'.</source>
        <target state="translated">기본적으로 MSTest는 동일한 어셈블리 내에서 테스트를 순차적으로 실행하므로 심각한 성능 제한이 발생할 수 있습니다. 어셈블리 특성 '[Parallelize]'가 병렬로 테스트를 실행하도록 설정하거나 어셈블리가 병렬화할 수 없는 것으로 알려진 경우 어셈블리 수준 특성 '[DoNotParallelize]'을(를) 명시적으로 사용하는 것이 좋습니다.</target>
        <note />
      </trans-unit>
      <trans-unit id="UseParallelizeAttributeAnalyzerMessageFormat">
        <source>Explicitly enable or disable tests parallelization</source>
        <target state="translated">테스트 병렬 처리를 명시적으로 사용하거나 사용하지 않도록 설정</target>
        <note />
      </trans-unit>
      <trans-unit id="UseParallelizeAttributeAnalyzerTitle">
        <source>Explicitly enable or disable tests parallelization</source>
        <target state="translated">테스트 병렬 처리를 명시적으로 사용하거나 사용하지 않도록 설정</target>
        <note />
      </trans-unit>
      <trans-unit id="UseProperAssertMethodsMessageFormat">
        <source>Use 'Assert.{0}' instead of 'Assert.{1}'</source>
        <target state="translated">'Assert. {1}'대신 'Assert. {0}' 사용</target>
        <note />
      </trans-unit>
      <trans-unit id="UseProperAssertMethodsTitle">
        <source>Use proper 'Assert' methods</source>
        <target state="translated">적절한 'Assert' 메서드 사용</target>
        <note />
      </trans-unit>
      <trans-unit id="UseRetryWithTestMethodMessageFormat">
        <source>An attribute that derives from 'RetryBaseAttribute' can be specified only on a test method</source>
        <target state="translated">'RetryBaseAttribute'에서 파생된 속성은 테스트 메서드에서만 지정할 수 있습니다.</target>
        <note />
      </trans-unit>
      <trans-unit id="UseRetryWithTestMethodTitle">
        <source>Use retry attribute on test method</source>
        <target state="translated">테스트 메서드에 재시도 속성 사용</target>
        <note />
      </trans-unit>
    </body>
  </file>
</xliff><|MERGE_RESOLUTION|>--- conflicted
+++ resolved
@@ -796,29 +796,17 @@
       </trans-unit>
       <trans-unit id="UseCooperativeCancellationForTimeoutDescription">
         <source>Using '[Timeout]' without explicitly setting 'CooperativeCancellation = true' is discouraged. In a future version, cooperative cancellation will become the default behavior. Set 'CooperativeCancellation = true' to opt into the recommended behavior and avoid breaking changes.</source>
-<<<<<<< HEAD
-        <target state="translated">Using '[Timeout]' without explicitly setting 'CooperativeCancellation = true' is discouraged. In a future version, cooperative cancellation will become the default behavior. Set 'CooperativeCancellation = true' to opt into the recommended behavior and avoid breaking changes.</target>
-=======
         <target state="translated">'CooperativeCancellation = true'를 명시적으로 설정하지 않고 '[Timeout]'을 사용하는 것은 권장되지 않습니다. 향후 버전에서는 협동 취소가 기본 동작으로 설정될 것입니다. 권장 동작을 선택하고 변경 사항으로 인한 문제를 피하려면 'CooperativeCancellation = true'를 설정하세요.</target>
->>>>>>> befabfc7
         <note />
       </trans-unit>
       <trans-unit id="UseCooperativeCancellationForTimeoutMessageFormat">
         <source>Use 'CooperativeCancellation = true' with '[Timeout]' to enable cooperative cancellation behavior</source>
-<<<<<<< HEAD
-        <target state="translated">Use 'CooperativeCancellation = true' with '[Timeout]' to enable cooperative cancellation behavior</target>
-=======
         <target state="translated">'[Timeout]'와 함께 'CooperativeCancellation = true'를 사용하여 협동 취소 동작을 활성화하세요.</target>
->>>>>>> befabfc7
         <note />
       </trans-unit>
       <trans-unit id="UseCooperativeCancellationForTimeoutTitle">
         <source>Use 'CooperativeCancellation = true' with '[Timeout]'</source>
-<<<<<<< HEAD
-        <target state="translated">Use 'CooperativeCancellation = true' with '[Timeout]'</target>
-=======
         <target state="translated">'[Timeout]'와 함께 'CooperativeCancellation = true'를 사용하세요.</target>
->>>>>>> befabfc7
         <note />
       </trans-unit>
       <trans-unit id="UseDeploymentItemWithTestMethodOrTestClassMessageFormat">
